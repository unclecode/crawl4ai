--- conflicted
+++ resolved
@@ -548,8 +548,8 @@
 ):
     """
     Crawl a list of URLs and return the results as JSON.
-<<<<<<< HEAD
     For streaming responses, use /crawl/stream endpoint.
+    Supports optional user-provided hook functions for customization.
     """
     if not crawl_request.urls:
         raise HTTPException(400, "At least one URL required")
@@ -557,12 +557,6 @@
     crawler_config = CrawlerRunConfig.load(crawl_request.crawler_config)
     if crawler_config.stream:
         return await stream_process(crawl_request=crawl_request)
-    results = await handle_crawl_request(
-=======
-    Supports optional user-provided hook functions for customization.
-    """
-    if not crawl_request.urls:
-        raise HTTPException(400, "At least one URL required")
     
     # Prepare hooks config if provided
     hooks_config = None
@@ -572,8 +566,7 @@
             'timeout': crawl_request.hooks.timeout
         }
     
-    res = await handle_crawl_request(
->>>>>>> be63c98d
+    results = await handle_crawl_request(
         urls=crawl_request.urls,
         browser_config=crawl_request.browser_config,
         crawler_config=crawl_request.crawler_config,
@@ -595,15 +588,12 @@
 ):
     if not crawl_request.urls:
         raise HTTPException(400, "At least one URL required")
-<<<<<<< HEAD
 
     return await stream_process(crawl_request=crawl_request)
 
-async def stream_process(crawl_request: CrawlRequest):
-    crawler, gen = await handle_stream_crawl_request(
-=======
+async def stream_process(crawl_request: CrawlRequestWithHooks):
     
-    # Prepare hooks config if provided
+    # Prepare hooks config if provided# Prepare hooks config if provided
     hooks_config = None
     if crawl_request.hooks:
         hooks_config = {
@@ -612,14 +602,10 @@
         }
     
     crawler, gen, hooks_info = await handle_stream_crawl_request(
->>>>>>> be63c98d
         urls=crawl_request.urls,
         browser_config=crawl_request.browser_config,
         crawler_config=crawl_request.crawler_config,
         config=config,
-<<<<<<< HEAD
-)
-=======
         hooks_config=hooks_config
     )
     
@@ -633,7 +619,6 @@
         import json
         headers["X-Hooks-Status"] = json.dumps(hooks_info['status']['status'])
     
->>>>>>> be63c98d
     return StreamingResponse(
         stream_results(crawler, gen),
         media_type="application/x-ndjson",
