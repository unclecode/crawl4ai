--- conflicted
+++ resolved
@@ -517,16 +517,6 @@
         # Process results to handle PDF bytes
         processed_results = []
         for result in results:
-<<<<<<< HEAD
-            result_dict = result.model_dump()
-            # if fit_html is not a string, set it to None to avoid serialization errors
-            if "fit_html" in result_dict and not (result_dict["fit_html"] is None or isinstance(result_dict["fit_html"], str)):
-                result_dict["fit_html"] = None
-            # If PDF exists, encode it to base64
-            if result_dict.get('pdf') is not None:
-                result_dict['pdf'] = b64encode(result_dict['pdf']).decode('utf-8')
-            processed_results.append(result_dict)
-=======
             try:
                 # Check if result has model_dump method (is a proper CrawlResult)
                 if hasattr(result, 'model_dump'):
@@ -542,6 +532,10 @@
                         "error_message": f"Unexpected result type: {type(result).__name__}"
                     }
                 
+                # if fit_html is not a string, set it to None to avoid serialization errors
+                if "fit_html" in result_dict and not (result_dict["fit_html"] is None or isinstance(result_dict["fit_html"], str)):
+                    result_dict["fit_html"] = None
+                    
                 # If PDF exists, encode it to base64
                 if result_dict.get('pdf') is not None and isinstance(result_dict.get('pdf'), bytes):
                     result_dict['pdf'] = b64encode(result_dict['pdf']).decode('utf-8')
@@ -554,7 +548,6 @@
                     "success": False,
                     "error_message": str(e)
                 })
->>>>>>> be63c98d
             
         response = {
             "success": True,
