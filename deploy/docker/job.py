"""
Job endpoints (enqueue + poll) for long-running LL​M extraction and raw crawl.
Relies on the existing Redis task helpers in api.py
"""

from typing import Dict, Optional, Callable
from fastapi import APIRouter, BackgroundTasks, Depends, Request
from pydantic import BaseModel, HttpUrl

from api import (
    handle_llm_request,
    handle_crawl_job,
    handle_task_status,
)
from schemas import WebhookConfig

# ------------- dependency placeholders -------------
_redis = None        # will be injected from server.py
_config = None
_token_dep: Callable = lambda: None  # dummy until injected

# public router
router = APIRouter()


# === init hook called by server.py =========================================
def init_job_router(redis, config, token_dep) -> APIRouter:
    """Inject shared singletons and return the router for mounting."""
    global _redis, _config, _token_dep
    _redis, _config, _token_dep = redis, config, token_dep
    return router


# ---------- payload models --------------------------------------------------
class LlmJobPayload(BaseModel):
    url:    HttpUrl
    q:      str
    schema: Optional[str] = None
    cache:  bool = False
    provider: Optional[str] = None
<<<<<<< HEAD
    temperature: Optional[float] = None
    base_url: Optional[str] = None
=======
    webhook_config: Optional[WebhookConfig] = None
>>>>>>> d670dcde


class CrawlJobPayload(BaseModel):
    urls:           list[HttpUrl]
    browser_config: Dict = {}
    crawler_config: Dict = {}
    webhook_config: Optional[WebhookConfig] = None


# ---------- LL​M job ---------------------------------------------------------
@router.post("/llm/job", status_code=202)
async def llm_job_enqueue(
        payload: LlmJobPayload,
        background_tasks: BackgroundTasks,
        request: Request,
        _td: Dict = Depends(lambda: _token_dep()),   # late-bound dep
):
    webhook_config = None
    if payload.webhook_config:
        webhook_config = payload.webhook_config.model_dump(mode='json')

    return await handle_llm_request(
        _redis,
        background_tasks,
        request,
        str(payload.url),
        query=payload.q,
        schema=payload.schema,
        cache=payload.cache,
        config=_config,
        provider=payload.provider,
<<<<<<< HEAD
        temperature=payload.temperature,
        api_base_url=payload.base_url,
=======
        webhook_config=webhook_config,
>>>>>>> d670dcde
    )


@router.get("/llm/job/{task_id}")
async def llm_job_status(
    request: Request,
    task_id: str,
    _td: Dict = Depends(lambda: _token_dep())
):
    return await handle_task_status(_redis, task_id, base_url=str(request.base_url))


# ---------- CRAWL job -------------------------------------------------------
@router.post("/crawl/job", status_code=202)
async def crawl_job_enqueue(
        payload: CrawlJobPayload,
        background_tasks: BackgroundTasks,
        _td: Dict = Depends(lambda: _token_dep()),
):
    webhook_config = None
    if payload.webhook_config:
        webhook_config = payload.webhook_config.model_dump(mode='json')

    return await handle_crawl_job(
        _redis,
        background_tasks,
        [str(u) for u in payload.urls],
        payload.browser_config,
        payload.crawler_config,
        config=_config,
        webhook_config=webhook_config,
    )


@router.get("/crawl/job/{task_id}")
async def crawl_job_status(
    request: Request,
    task_id: str,
    _td: Dict = Depends(lambda: _token_dep())
):
    return await handle_task_status(_redis, task_id, base_url=str(request.base_url))<|MERGE_RESOLUTION|>--- conflicted
+++ resolved
@@ -38,12 +38,9 @@
     schema: Optional[str] = None
     cache:  bool = False
     provider: Optional[str] = None
-<<<<<<< HEAD
+    webhook_config: Optional[WebhookConfig] = None
     temperature: Optional[float] = None
     base_url: Optional[str] = None
-=======
-    webhook_config: Optional[WebhookConfig] = None
->>>>>>> d670dcde
 
 
 class CrawlJobPayload(BaseModel):
@@ -75,12 +72,9 @@
         cache=payload.cache,
         config=_config,
         provider=payload.provider,
-<<<<<<< HEAD
+        webhook_config=webhook_config,
         temperature=payload.temperature,
         api_base_url=payload.base_url,
-=======
-        webhook_config=webhook_config,
->>>>>>> d670dcde
     )
 
 
