--- conflicted
+++ resolved
@@ -24,8 +24,6 @@
 [✨ Check out latest update v0.4.24x](#-recent-updates)
 
 🎉 **Version 0.4.24x is out!** Major improvements in extraction strategies with enhanced JSON handling, SSL security, and Amazon product extraction. Plus, a completely revamped content filtering system! [Read the release notes →](https://docs.crawl4ai.com/blog)
-<<<<<<< HEAD
-=======
 
 <details>
 <summary>🤓 <strong>My Personal Story</strong></summary>
@@ -38,7 +36,6 @@
 
 Thank you to everyone who has supported this project, used it, and shared feedback. Your encouragement motivates me to dream even bigger. Join us, file issues, submit PRs, or spread the word. Together, we can build a tool that truly empowers people to access their own data and reshape the future of AI.
 </details>
->>>>>>> 2cec527a
 
 ## 🧐 Why Crawl4AI?
 
