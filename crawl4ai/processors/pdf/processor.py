import logging
import re
from abc import ABC, abstractmethod
from datetime import datetime
from pathlib import Path
from time import time
from dataclasses import dataclass, asdict, field
from typing import Dict, List, Optional, Any, Union
import base64
import tempfile
from .utils import *
from .utils import (
    apply_png_predictor,
    clean_pdf_text,
    clean_pdf_text_to_html,
)

# Remove direct PyPDF2 imports from the top
# import PyPDF2
# from PyPDF2 import PdfReader

<<<<<<< HEAD
=======
logger = logging.getLogger(__name__)

>>>>>>> 4bcd4cbd
@dataclass
class PDFMetadata:
    title: Optional[str] = None
    author: Optional[str] = None
    producer: Optional[str] = None
    created: Optional[datetime] = None
    modified: Optional[datetime] = None
    pages: int = 0
    encrypted: bool = False
    file_size: Optional[int] = None

@dataclass
class PDFPage:
    page_number: int
    raw_text: str = ""
    markdown: str = ""
    html: str = ""
    images: List[Dict] = field(default_factory=list)
    links: List[str] = field(default_factory=list)
    layout: List[Dict] = field(default_factory=list)

@dataclass
class PDFProcessResult:
    metadata: PDFMetadata
    pages: List[PDFPage]
    processing_time: float = 0.0
    version: str = "1.0"

class PDFProcessorStrategy(ABC):
    @abstractmethod
    def process(self, pdf_path: Path) -> PDFProcessResult:
        pass

class NaivePDFProcessorStrategy(PDFProcessorStrategy):
    def __init__(self, image_dpi: int = 144, image_quality: int = 85, extract_images: bool = True, 
                 save_images_locally: bool = False, image_save_dir: Optional[Path] = None, batch_size: int = 4):
        # Import check at initialization time
        try:
            import PyPDF2
        except ImportError:
            raise ImportError("PyPDF2 is required for PDF processing. Install with 'pip install crawl4ai[pdf]'")
            
        self.image_dpi = image_dpi
        self.image_quality = image_quality
        self.current_page_number = 0
        self.extract_images = extract_images
        self.save_images_locally = save_images_locally
        self.image_save_dir = image_save_dir
        self.batch_size = batch_size
        self._temp_dir = None

    def process(self, pdf_path: Path) -> PDFProcessResult:
        # Import inside method to allow dependency to be optional
        try:
            from PyPDF2 import PdfReader
        except ImportError:
            raise ImportError("PyPDF2 is required for PDF processing. Install with 'pip install crawl4ai[pdf]'")
            
        start_time = time()
        result = PDFProcessResult(
            metadata=PDFMetadata(),
            pages=[],
            version="1.1"
        )

        try:
            with pdf_path.open('rb') as file:
                reader = PdfReader(file)
                result.metadata = self._extract_metadata(pdf_path, reader)
                
                # Handle image directory
                image_dir = None
                if self.extract_images and self.save_images_locally:
                    if self.image_save_dir:
                        image_dir = Path(self.image_save_dir)
                        image_dir.mkdir(exist_ok=True, parents=True)
                    else:
                        self._temp_dir = tempfile.mkdtemp(prefix='pdf_images_')
                        image_dir = Path(self._temp_dir)

                for page_num, page in enumerate(reader.pages):
                    self.current_page_number = page_num + 1
                    pdf_page = self._process_page(page, image_dir)
                    result.pages.append(pdf_page)

        except Exception as e:
            logger.error(f"Failed to process PDF: {str(e)}")
            raise
        finally:
            # Cleanup temp directory if it was created
            if self._temp_dir and not self.image_save_dir:
                import shutil
                try:
                    shutil.rmtree(self._temp_dir)
                except Exception as e:
                    logger.error(f"Failed to cleanup temp directory: {str(e)}")

        result.processing_time = time() - start_time
        return result

    def process_batch(self, pdf_path: Path) -> PDFProcessResult:
        """Like process() but processes PDF pages in parallel batches"""
        # Import inside method to allow dependency to be optional
        try:
            from PyPDF2 import PdfReader
            import PyPDF2  # For type checking
        except ImportError:
            raise ImportError("PyPDF2 is required for PDF processing. Install with 'pip install crawl4ai[pdf]'")
            
        import concurrent.futures
        import threading
        
        # Initialize PyPDF2 thread support
        if not hasattr(threading.current_thread(), "_children"): 
            threading.current_thread()._children = set()
        
        start_time = time()
        result = PDFProcessResult(
            metadata=PDFMetadata(),
            pages=[],
            version="1.1" 
        )

        try:
            # Get metadata and page count from main thread
            with pdf_path.open('rb') as file:
                reader = PdfReader(file)
                result.metadata = self._extract_metadata(pdf_path, reader)
                total_pages = len(reader.pages)

            # Handle image directory setup
            image_dir = None
            if self.extract_images and self.save_images_locally:
                if self.image_save_dir:
                    image_dir = Path(self.image_save_dir)
                    image_dir.mkdir(exist_ok=True, parents=True)
                else:
                    self._temp_dir = tempfile.mkdtemp(prefix='pdf_images_')
                    image_dir = Path(self._temp_dir)

            def process_page_safely(page_num: int):
                # Each thread opens its own file handle
                with pdf_path.open('rb') as file:
                    thread_reader = PdfReader(file)
                    page = thread_reader.pages[page_num]
                    self.current_page_number = page_num + 1
                    return self._process_page(page, image_dir)

            # Process pages in parallel batches
            with concurrent.futures.ThreadPoolExecutor(max_workers=self.batch_size) as executor:
                futures = []
                for page_num in range(total_pages):
                    future = executor.submit(process_page_safely, page_num)
                    futures.append((page_num + 1, future))

                # Collect results in order
                result.pages = [None] * total_pages
                for page_num, future in futures:
                    try:
                        pdf_page = future.result()
                        result.pages[page_num - 1] = pdf_page
                    except Exception as e:
                        logger.error(f"Failed to process page {page_num}: {str(e)}")
                        raise

        except Exception as e:
            logger.error(f"Failed to process PDF: {str(e)}")
            raise
        finally:
            # Cleanup temp directory if it was created
            if self._temp_dir and not self.image_save_dir:
                import shutil
                try:
                    shutil.rmtree(self._temp_dir)
                except Exception as e:
                    logger.error(f"Failed to cleanup temp directory: {str(e)}")

        result.processing_time = time() - start_time
        return result

    def _process_page(self, page, image_dir: Optional[Path]) -> PDFPage:
        pdf_page = PDFPage(
            page_number=self.current_page_number,
        )

        # Text and font extraction
        def visitor_text(text, cm, tm, font_dict, font_size):
            pdf_page.raw_text += text
            pdf_page.layout.append({
                "type": "text",
                "text": text,
                "x": tm[4],
                "y": tm[5],
            })
        
        page.extract_text(visitor_text=visitor_text)

        # Image extraction
        if self.extract_images:
            pdf_page.images = self._extract_images(page, image_dir)

        # Link extraction
        pdf_page.links = self._extract_links(page)
        
        # Add markdown content
        pdf_page.markdown = clean_pdf_text(self.current_page_number, pdf_page.raw_text)
        pdf_page.html = clean_pdf_text_to_html(self.current_page_number, pdf_page.raw_text)

        return pdf_page

    def _extract_images(self, page, image_dir: Optional[Path]) -> List[Dict]:
        # Import PyPDF2 for type checking only when needed
        try:
            import PyPDF2
        except ImportError:
            raise ImportError("PyPDF2 is required for PDF processing. Install with 'pip install crawl4ai[pdf]'")
            
        if not self.extract_images:
            return []

        images = []
        try:
            resources = page.get("/Resources")
            if resources:  # Check if resources exist
                resources = resources.get_object()  # Resolve IndirectObject
                if '/XObject' in resources:
                    xobjects = resources['/XObject'].get_object()
                    img_count = 0
                    for obj_name in xobjects:
                        xobj = xobjects[obj_name]
                        if hasattr(xobj, 'get_object') and callable(xobj.get_object):
                            xobj = xobj.get_object()
                            if xobj.get('/Subtype') == '/Image':
                                try:
                                    img_count += 1
                                    img_filename = f"page_{self.current_page_number}_img_{img_count}"
                                    data = xobj.get_data()
                                    filters = xobj.get('/Filter', [])
                                    if not isinstance(filters, list):
                                        filters = [filters]

                                    # Resolve IndirectObjects in properties
                                    width = xobj.get('/Width', 0)
                                    height = xobj.get('/Height', 0)
                                    color_space = xobj.get('/ColorSpace', '/DeviceRGB')
                                    if isinstance(color_space, PyPDF2.generic.IndirectObject):
                                        color_space = color_space.get_object()

                                    # Handle different image encodings
                                    success = False
                                    image_format = 'bin'
                                    image_data = None
                                    
                                    if '/FlateDecode' in filters:
                                        try:
                                            decode_parms = xobj.get('/DecodeParms', {})
                                            if isinstance(decode_parms, PyPDF2.generic.IndirectObject):
                                                decode_parms = decode_parms.get_object()
                                            
                                            predictor = decode_parms.get('/Predictor', 1)
                                            bits = xobj.get('/BitsPerComponent', 8)
                                            colors = 3 if color_space == '/DeviceRGB' else 1

                                            if predictor >= 10:
                                                data = apply_png_predictor(data, width, bits, colors)

                                            # Create PIL Image
                                            from PIL import Image
                                            mode = 'RGB' if color_space == '/DeviceRGB' else 'L'
                                            img = Image.frombytes(mode, (width, height), data)
                                            
                                            if self.save_images_locally:
                                                final_path = (image_dir / img_filename).with_suffix('.png')
                                                img.save(final_path)
                                                image_data = str(final_path)
                                            else:
                                                import io
                                                img_byte_arr = io.BytesIO()
                                                img.save(img_byte_arr, format='PNG')
                                                image_data = base64.b64encode(img_byte_arr.getvalue()).decode('utf-8')
                                            
                                            success = True
                                            image_format = 'png'
                                        except Exception as e:
                                            logger.error(f"FlateDecode error: {str(e)}")

                                    elif '/DCTDecode' in filters:
                                        # JPEG image
                                        try:
                                            if self.save_images_locally:
                                                final_path = (image_dir / img_filename).with_suffix('.jpg')
                                                with open(final_path, 'wb') as f:
                                                    f.write(data)
                                                image_data = str(final_path)
                                            else:
                                                image_data = base64.b64encode(data).decode('utf-8')
                                            success = True
                                            image_format = 'jpeg'
                                        except Exception as e:
                                            logger.error(f"JPEG save error: {str(e)}")

                                    elif '/CCITTFaxDecode' in filters:
                                        try:
                                            if data[:4] != b'II*\x00':
                                                # Add TIFF header if missing
                                                tiff_header = b'II*\x00\x08\x00\x00\x00\x0e\x00\x00\x01\x03\x00\x01\x00\x00\x00' + \
                                                            width.to_bytes(4, 'little') + \
                                                            b'\x01\x03\x00\x01\x00\x00\x00' + \
                                                            height.to_bytes(4, 'little') + \
                                                            b'\x01\x12\x00\x03\x00\x00\x00\x01\x00\x01\x00\x00\x01\x17\x00\x04\x00\x00\x00\x01\x00\x00\x00J\x01\x1B\x00\x05\x00\x00\x00\x01\x00\x00\x00R\x01\x28\x00\x03\x00\x00\x00\x01\x00\x02\x00\x00'
                                                data = tiff_header + data
                                            
                                            if self.save_images_locally:
                                                final_path = (image_dir / img_filename).with_suffix('.tiff')
                                                with open(final_path, 'wb') as f:
                                                    f.write(data)
                                                image_data = str(final_path)
                                            else:
                                                image_data = base64.b64encode(data).decode('utf-8')
                                            success = True
                                            image_format = 'tiff'
                                        except Exception as e:
                                            logger.error(f"CCITT save error: {str(e)}")

                                    elif '/JPXDecode' in filters:
                                        # JPEG 2000
                                        try:
                                            if self.save_images_locally:
                                                final_path = (image_dir / img_filename).with_suffix('.jp2')
                                                with open(final_path, 'wb') as f:
                                                    f.write(data)
                                                image_data = str(final_path)
                                            else:
                                                image_data = base64.b64encode(data).decode('utf-8')
                                            success = True
                                            image_format = 'jpeg2000'
                                        except Exception as e:
                                            logger.error(f"JPEG2000 save error: {str(e)}")

                                    if success and image_data:
                                        image_info = {
                                            "format": image_format,
                                            "width": width,
                                            "height": height,
                                            "color_space": str(color_space),
                                            "bits_per_component": xobj.get('/BitsPerComponent', 1)
                                        }
                                        
                                        if self.save_images_locally:
                                            image_info["path"] = image_data
                                        else:
                                            image_info["data"] = image_data
                                            
                                        images.append(image_info)
                                    else:
                                        # Fallback: Save raw data
                                        if self.save_images_locally:
                                            final_path = (image_dir / img_filename).with_suffix('.bin')
                                            with open(final_path, 'wb') as f:
                                                f.write(data)
                                            logger.warning(f"Saved raw image data to {final_path}")
                                        else:
                                            image_data = base64.b64encode(data).decode('utf-8')
                                            images.append({
                                                "format": "bin",
                                                "width": width,
                                                "height": height,
                                                "color_space": str(color_space),
                                                "bits_per_component": xobj.get('/BitsPerComponent', 1),
                                                "data": image_data
                                            })

                                except Exception as e:
                                    logger.error(f"Error processing image: {str(e)}")
        except Exception as e:
            logger.error(f"Image extraction error: {str(e)}")
        
        return images

    def _extract_links(self, page) -> List[str]:
        links = []
        if '/Annots' in page:
            try:
                for annot in page['/Annots']:
                    a = annot.get_object()
                    if '/A' in a and '/URI' in a['/A']:
                        links.append(a['/A']['/URI'])
            except Exception as e:
                print(f"Link error: {str(e)}")
        return links

    def _extract_metadata(self, pdf_path: Path, reader = None) -> PDFMetadata:
        # Import inside method to allow dependency to be optional 
        if reader is None:
            try:
                from PyPDF2 import PdfReader
                reader = PdfReader(pdf_path)
            except ImportError:
                raise ImportError("PyPDF2 is required for PDF processing. Install with 'pip install crawl4ai[pdf]'")

        meta = reader.metadata or {}
        created = self._parse_pdf_date(meta.get('/CreationDate', ''))
        modified = self._parse_pdf_date(meta.get('/ModDate', ''))
        
        return PDFMetadata(
            title=meta.get('/Title'),
            author=meta.get('/Author'),
            producer=meta.get('/Producer'),
            created=created,
            modified=modified,
            pages=len(reader.pages),
            encrypted=reader.is_encrypted,
            file_size=pdf_path.stat().st_size
        )

    def _parse_pdf_date(self, date_str: str) -> Optional[datetime]:
        try:
            match = re.match(r'D:(\d{4})(\d{2})(\d{2})(\d{2})(\d{2})(\d{2})', date_str)
            if not match:
                return None
                
            return datetime(
                year=int(match[1]),
                month=int(match[2]),
                day=int(match[3]),
                hour=int(match[4]),
                minute=int(match[5]),
                second=int(match[6])
            )
        except:
            return None

# Usage example
if __name__ == "__main__":
    import json
    from pathlib import Path
    
    try:
        # Import PyPDF2 only when running the file directly
        import PyPDF2
        from PyPDF2 import PdfReader
    except ImportError:
        print("PyPDF2 is required for PDF processing. Install with 'pip install crawl4ai[pdf]'")
        exit(1)
        
    current_dir = Path(__file__).resolve().parent
    pdf_path = f'{current_dir}/test.pdf'
    
    strategy = NaivePDFProcessorStrategy()
    result = strategy.process(Path(pdf_path))
    
    # Convert to JSON
    json_output = asdict(result)
    print(json.dumps(json_output, indent=2, default=str))
    
    with open(f'{current_dir}/test.html', 'w') as f:
        for page in result.pages:
            f.write(f'<h1>Page {page["page_number"]}</h1>')
            f.write(page['html'])
    with open(f'{current_dir}/test.md', 'w') as f:
        for page in result.pages:
            f.write(f'# Page {page["page_number"]}\n\n')
            f.write(clean_pdf_text(page["page_number"], page['raw_text']))
            f.write('\n\n')<|MERGE_RESOLUTION|>--- conflicted
+++ resolved
@@ -19,11 +19,8 @@
 # import PyPDF2
 # from PyPDF2 import PdfReader
 
-<<<<<<< HEAD
-=======
 logger = logging.getLogger(__name__)
 
->>>>>>> 4bcd4cbd
 @dataclass
 class PDFMetadata:
     title: Optional[str] = None
