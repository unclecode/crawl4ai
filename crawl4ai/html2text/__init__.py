--- conflicted
+++ resolved
@@ -1095,11 +1095,8 @@
         # Handle pre tags
         if tag == "pre":
             if start:
-<<<<<<< HEAD
                 self.o('\n```\n')  # Markdown code block start
-=======
-                self.o("```\n")  # Markdown code block start
->>>>>>> 7b7fe84e
+
                 self.inside_pre = True
             else:
                 self.o("\n```\n")  # Markdown code block end
