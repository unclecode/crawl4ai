import os
import time
from pathlib import Path
from typing import Optional
import json
import asyncio
from .models import CrawlResult
from .async_database import async_db_manager
from .chunking_strategy import *
from .extraction_strategy import *
from .async_crawler_strategy import AsyncCrawlerStrategy, AsyncPlaywrightCrawlerStrategy, AsyncCrawlResponse
from .content_scrapping_strategy import WebScrappingStrategy
from .config import MIN_WORD_THRESHOLD, IMAGE_DESCRIPTION_MIN_WORD_THRESHOLD
from .utils import (
    sanitize_input_encode,
    InvalidCSSSelectorError,
    format_html
)


class AsyncWebCrawler:
    def __init__(
        self,
        crawler_strategy: Optional[AsyncCrawlerStrategy] = None,
        always_by_pass_cache: bool = False,
<<<<<<< HEAD
        verbose: bool = False,
        proxy: Optional[str] = None,
=======
        **kwargs,
>>>>>>> 9ffa34b6
    ):
        self.proxy = proxy  
        self.crawler_strategy = crawler_strategy or AsyncPlaywrightCrawlerStrategy(
<<<<<<< HEAD
            verbose=verbose,
            proxy=self.proxy
=======
            **kwargs
>>>>>>> 9ffa34b6
        )
        self.always_by_pass_cache = always_by_pass_cache
        self.crawl4ai_folder = os.path.join(Path.home(), ".crawl4ai")
        os.makedirs(self.crawl4ai_folder, exist_ok=True)
        os.makedirs(f"{self.crawl4ai_folder}/cache", exist_ok=True)
        self.ready = False
        self.verbose = kwargs.get("verbose", False)

    async def __aenter__(self):
        await self.crawler_strategy.__aenter__()
        await self.awarmup()
        return self

    async def __aexit__(self, exc_type, exc_val, exc_tb):
        await self.crawler_strategy.__aexit__(exc_type, exc_val, exc_tb)

    async def awarmup(self):
        if self.verbose:
            print("[LOG] 🌤️  Warming up the AsyncWebCrawler")
        await async_db_manager.ainit_db()
        await self.arun(
            url="https://google.com/",
            word_count_threshold=5,
            bypass_cache=False,
            verbose=False,
        )
        self.ready = True
        if self.verbose:
            print("[LOG] 🌞 AsyncWebCrawler is ready to crawl")

    async def arun(
        self,
        url: str,
        word_count_threshold=MIN_WORD_THRESHOLD,
        extraction_strategy: ExtractionStrategy = None,
        chunking_strategy: ChunkingStrategy = RegexChunking(),
        bypass_cache: bool = False,
        css_selector: str = None,
        screenshot: bool = False,
        user_agent: str = None,
        verbose=True,
        **kwargs,
    ) -> CrawlResult:
        try:
            extraction_strategy = extraction_strategy or NoExtractionStrategy()
            extraction_strategy.verbose = verbose
            if not isinstance(extraction_strategy, ExtractionStrategy):
                raise ValueError("Unsupported extraction strategy")
            if not isinstance(chunking_strategy, ChunkingStrategy):
                raise ValueError("Unsupported chunking strategy")
            
            word_count_threshold = max(word_count_threshold, MIN_WORD_THRESHOLD)

            async_response: AsyncCrawlResponse = None
            cached = None
            screenshot_data = None
            extracted_content = None
            if not bypass_cache and not self.always_by_pass_cache:
                cached = await async_db_manager.aget_cached_url(url)

            if kwargs.get("warmup", True) and not self.ready:
                return None

            if cached:
                html = sanitize_input_encode(cached[1])
                extracted_content = sanitize_input_encode(cached[4])
                if screenshot:
                    screenshot_data = cached[9]
                    if not screenshot_data:
                        cached = None

            if not cached or not html:
                t1 = time.time()
                if user_agent:
                    self.crawler_strategy.update_user_agent(user_agent)
                async_response: AsyncCrawlResponse = await self.crawler_strategy.crawl(url, screenshot=screenshot, **kwargs)
                html = sanitize_input_encode(async_response.html)
                screenshot_data = async_response.screenshot
                t2 = time.time()
                if verbose:
                    print(
                        f"[LOG] 🚀 Crawling done for {url}, success: {bool(html)}, time taken: {t2 - t1:.2f} seconds"
                    )

            crawl_result = await self.aprocess_html(
                url,
                html,
                extracted_content,
                word_count_threshold,
                extraction_strategy,
                chunking_strategy,
                css_selector,
                screenshot_data,
                verbose,
                bool(cached),
                async_response=async_response,
                **kwargs,
            )
            crawl_result.status_code = async_response.status_code if async_response else 200
            crawl_result.response_headers = async_response.response_headers if async_response else {}
            crawl_result.success = bool(html)
            crawl_result.session_id = kwargs.get("session_id", None)
            return crawl_result
        except Exception as e:
            if not hasattr(e, "msg"):
                e.msg = str(e)
            print(f"[ERROR] 🚫 Failed to crawl {url}, error: {e.msg}")
            return CrawlResult(url=url, html="", success=False, error_message=e.msg)

    async def arun_many(
        self,
        urls: List[str],
        word_count_threshold=MIN_WORD_THRESHOLD,
        extraction_strategy: ExtractionStrategy = None,
        chunking_strategy: ChunkingStrategy = RegexChunking(),
        bypass_cache: bool = False,
        css_selector: str = None,
        screenshot: bool = False,
        user_agent: str = None,
        verbose=True,
        **kwargs,
    ) -> List[CrawlResult]:
        tasks = [
            self.arun(
                url,
                word_count_threshold,
                extraction_strategy,
                chunking_strategy,
                bypass_cache,
                css_selector,
                screenshot,
                user_agent,
                verbose,
                **kwargs
            )
            for url in urls
        ]
        return await asyncio.gather(*tasks)


    async def aprocess_html(
        self,
        url: str,
        html: str,
        extracted_content: str,
        word_count_threshold: int,
        extraction_strategy: ExtractionStrategy,
        chunking_strategy: ChunkingStrategy,
        css_selector: str,
        screenshot: str,
        verbose: bool,
        is_cached: bool,
        **kwargs,
    ) -> CrawlResult:
        t = time.time()
        # Extract content from HTML
        try:
            t1 = time.time()
            scrapping_strategy = WebScrappingStrategy()
            result = await scrapping_strategy.ascrap(
                url,
                html,
                word_count_threshold=word_count_threshold,
                css_selector=css_selector,
                only_text=kwargs.get("only_text", False),
                image_description_min_word_threshold=kwargs.get(
                    "image_description_min_word_threshold", IMAGE_DESCRIPTION_MIN_WORD_THRESHOLD
                ),
            )
            if verbose:
                print(
                    f"[LOG] 🚀 Content extracted for {url}, success: True, time taken: {time.time() - t1:.2f} seconds"
                )

            if result is None:
                raise ValueError(f"Process HTML, Failed to extract content from the website: {url}")
        except InvalidCSSSelectorError as e:
            raise ValueError(str(e))
        except Exception as e:
            raise ValueError(f"Process HTML, Failed to extract content from the website: {url}, error: {str(e)}")

        cleaned_html = sanitize_input_encode(result.get("cleaned_html", ""))
        markdown = sanitize_input_encode(result.get("markdown", ""))
        media = result.get("media", [])
        links = result.get("links", [])
        metadata = result.get("metadata", {})

        if extracted_content is None and extraction_strategy and chunking_strategy:
            if verbose:
                print(
                    f"[LOG] 🔥 Extracting semantic blocks for {url}, Strategy: {self.__class__.__name__}"
                )

            # Check if extraction strategy is type of JsonCssExtractionStrategy
            if isinstance(extraction_strategy, JsonCssExtractionStrategy) or isinstance(extraction_strategy, JsonCssExtractionStrategy):
                extraction_strategy.verbose = verbose
                extracted_content = extraction_strategy.run(url, [html])
                extracted_content = json.dumps(extracted_content, indent=4, default=str, ensure_ascii=False)
            else:
                sections = chunking_strategy.chunk(markdown)
                extracted_content = extraction_strategy.run(url, sections)
                extracted_content = json.dumps(extracted_content, indent=4, default=str, ensure_ascii=False)

        if verbose:
            print(
                f"[LOG] 🚀 Extraction done for {url}, time taken: {time.time() - t:.2f} seconds."
            )

        screenshot = None if not screenshot else screenshot

        if not is_cached:
            await async_db_manager.acache_url(
                url,
                html,
                cleaned_html,
                markdown,
                extracted_content,
                True,
                json.dumps(media),
                json.dumps(links),
                json.dumps(metadata),
                screenshot=screenshot,
            )

        return CrawlResult(
            url=url,
            html=html,
            cleaned_html=format_html(cleaned_html),
            markdown=markdown,
            media=media,
            links=links,
            metadata=metadata,
            screenshot=screenshot,
            extracted_content=extracted_content,
            success=True,
            error_message="",
        )

    async def aclear_cache(self):
        await async_db_manager.aclear_db()

    async def aflush_cache(self):
        await async_db_manager.aflush_db()

    async def aget_cache_size(self):
        return await async_db_manager.aget_total_count()<|MERGE_RESOLUTION|>--- conflicted
+++ resolved
@@ -23,21 +23,15 @@
         self,
         crawler_strategy: Optional[AsyncCrawlerStrategy] = None,
         always_by_pass_cache: bool = False,
-<<<<<<< HEAD
         verbose: bool = False,
         proxy: Optional[str] = None,
-=======
-        **kwargs,
->>>>>>> 9ffa34b6
+        **kwargs,
     ):
         self.proxy = proxy  
         self.crawler_strategy = crawler_strategy or AsyncPlaywrightCrawlerStrategy(
-<<<<<<< HEAD
             verbose=verbose,
             proxy=self.proxy
-=======
             **kwargs
->>>>>>> 9ffa34b6
         )
         self.always_by_pass_cache = always_by_pass_cache
         self.crawl4ai_folder = os.path.join(Path.home(), ".crawl4ai")
