--- conflicted
+++ resolved
@@ -617,21 +617,17 @@
                 else config.chunking_strategy
             )
             sections = chunking.chunk(content)
-<<<<<<< HEAD
-            extracted_content = config.extraction_strategy.run(_url, sections)
-=======
-            # extracted_content = config.extraction_strategy.run(url, sections)
+            # extracted_content = config.extraction_strategy.run(_url, sections)
 
             # Use async version if available for better parallelism
             if hasattr(config.extraction_strategy, 'arun'):
-                extracted_content = await config.extraction_strategy.arun(url, sections)
+                extracted_content = await config.extraction_strategy.arun(_url, sections)
             else:
                 # Fallback to sync version run in thread pool to avoid blocking
                 extracted_content = await asyncio.to_thread(
                     config.extraction_strategy.run, url, sections
                 )
-
->>>>>>> c2c4d42b
+                
             extracted_content = json.dumps(
                 extracted_content, indent=4, default=str, ensure_ascii=False
             )
