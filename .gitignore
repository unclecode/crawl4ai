--- conflicted
+++ resolved
@@ -206,8 +206,4 @@
 git_issues.md
 
 .tests/
-<<<<<<< HEAD
-
-=======
->>>>>>> bb0987c5
 .issues/